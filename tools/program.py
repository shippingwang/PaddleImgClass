# copyright (c) 2020 PaddlePaddle Authors. All Rights Reserve.
#
# Licensed under the Apache License, Version 2.0 (the "License");
# you may not use this file except in compliance with the License.
# You may obtain a copy of the License at
#
#    http://www.apache.org/licenses/LICENSE-2.0
#
# Unless required by applicable law or agreed to in writing, software
# distributed under the License is distributed on an "AS IS" BASIS,
# WITHOUT WARRANTIES OR CONDITIONS OF ANY KIND, either express or implied.
# See the License for the specific language governing permissions and
# limitations under the License.

from __future__ import absolute_import
from __future__ import division
from __future__ import print_function

import os
import time

from collections import OrderedDict

import paddle.fluid as fluid

from ppcls.optimizer import LearningRateBuilder
from ppcls.optimizer import OptimizerBuilder
from ppcls.modeling import architectures
from ppcls.modeling.loss import CELoss
from ppcls.modeling.loss import MixCELoss
from ppcls.modeling.loss import JSDivLoss
from ppcls.modeling.loss import GoogLeNetLoss
from ppcls.utils.misc import AverageMeter
from ppcls.utils import logger

from paddle.fluid.dygraph.base import to_variable
from paddle.fluid.incubate.fleet.collective import fleet
from paddle.fluid.incubate.fleet.collective import DistributedStrategy

from ema import ExponentialMovingAverage


def create_dataloader():
    """
    Create a dataloader with model input variables

    Args:
        feeds(dict): dict of model input variables

    Returns:
        dataloader(fluid dataloader):
    """
    trainer_num = int(os.environ.get('PADDLE_TRAINERS_NUM', 1))
    capacity = 64 if trainer_num <= 1 else 8
    dataloader = fluid.io.DataLoader.from_generator(
        capacity=capacity,
        use_double_buffer=True,
        iterable=True)

    return dataloader


<<<<<<< HEAD
def create_model(architecture, classes_num):
=======
def create_model(architecture, image, classes_num, is_train):
>>>>>>> 38ad51ca
    """
    Create a model

    Args:
        architecture(dict): architecture information,
            name(such as ResNet50) is needed
        image(variable): model input variable
        classes_num(int): num of classes

    Returns:
        out(variable): model output variable
    """
    name = architecture["name"]
    params = architecture.get("params", {})
<<<<<<< HEAD
    return architectures.__dict__[name](class_dim=classes_num, **params)
=======
    if "is_test" in params:
        params['is_test'] = not is_train
    model = architectures.__dict__[name](**params)
    out = model.net(input=image, class_dim=classes_num)
    return out
>>>>>>> 38ad51ca


def create_loss(out,
                label,
                architecture,
                classes_num=1000,
                epsilon=None,
                use_mix=False,
                use_distillation=False):
    """
    Create a loss for optimization, such as:
        1. CrossEnotry loss
        2. CrossEnotry loss with label smoothing
        3. CrossEnotry loss with mix(mixup, cutmix, fmix)
        4. CrossEnotry loss with label smoothing and (mixup, cutmix, fmix)
        5. GoogLeNet loss

    Args:
        out(variable): model output variable
        feeds(dict): dict of model input variables
        architecture(dict): architecture information,
            name(such as ResNet50) is needed
        classes_num(int): num of classes
        epsilon(float): parameter for label smoothing, 0.0 <= epsilon <= 1.0
        use_mix(bool): whether to use mix(include mixup, cutmix, fmix)

    Returns:
        loss(variable): loss variable
    """
    if architecture["name"] == "GoogLeNet":
        assert len(out) == 3, "GoogLeNet should have 3 outputs"
        loss = GoogLeNetLoss(class_dim=classes_num, epsilon=epsilon)
        return loss(out[0], out[1], out[2], label)

    if use_distillation:
        assert len(out) == 2, ("distillation output length must be 2, "
                               "but got {}".format(len(out)))
        loss = JSDivLoss(class_dim=classes_num, epsilon=epsilon)
        return loss(out[1], out[0])

    if use_mix:
        loss = MixCELoss(class_dim=classes_num, epsilon=epsilon)
        raise NotImplementedError
        #feed_y_a = feeds['feed_y_a']
        #feed_y_b = feeds['feed_y_b']
        #feed_lam = feeds['feed_lam']
        #return loss(out, feed_y_a, feed_y_b, feed_lam)
    else:
        loss = CELoss(class_dim=classes_num, epsilon=epsilon)
        return loss(out, label)


def create_metric(out,
                  label,
                  architecture,
                  topk=5,
                  classes_num=1000,
                  use_distillation=False):
    """
    Create measures of model accuracy, such as top1 and top5

    Args:
        out(variable): model output variable
        feeds(dict): dict of model input variables(included label)
        topk(int): usually top5
        classes_num(int): num of classes

    Returns:
        fetchs(dict): dict of measures
    """
    if architecture["name"] == "GoogLeNet":
        assert len(out) == 3, "GoogLeNet should have 3 outputs"
        softmax_out = out[0]
    else:
        # just need student label to get metrics
        if use_distillation:
            out = out[1]
        softmax_out = fluid.layers.softmax(out, use_cudnn=False)

    fetchs = OrderedDict()
    # set top1 to fetchs
    top1 = fluid.layers.accuracy(softmax_out, label=label, k=1)
    fetchs['top1'] = top1
    # set topk to fetchs
    k = min(topk, classes_num)
    topk = fluid.layers.accuracy(softmax_out, label=label, k=k)
    topk_name = 'top{}'.format(k)
    fetchs[topk_name] = topk

    return fetchs


def create_fetchs(out,
                  label,
                  architecture,
                  topk=5,
                  classes_num=1000,
                  epsilon=None,
                  use_mix=False,
                  use_distillation=False):
    """
    Create fetchs as model outputs(included loss and measures),
    will call create_loss and create_metric(if use_mix).

    Args:
        out(variable): model output variable
        feeds(dict): dict of model input variables.
            If use mix_up, it will not include label.
        architecture(dict): architecture information,
            name(such as ResNet50) is needed
        topk(int): usually top5
        classes_num(int): num of classes
        epsilon(float): parameter for label smoothing, 0.0 <= epsilon <= 1.0
        use_mix(bool): whether to use mix(include mixup, cutmix, fmix)

    Returns:
        fetchs(dict): dict of model outputs(included loss and measures)
    """
    fetchs = OrderedDict()
    fetchs['loss'] = create_loss(out, label, architecture, classes_num, epsilon, use_mix,
                       use_distillation)
    if not use_mix:
        metric = create_metric(out, label, architecture, topk, classes_num,
                               use_distillation)
        fetchs.update(metric)

    return fetchs


def create_optimizer(config, parameter_list=None):
    """
    Create an optimizer using config, usually including
    learning rate and regularization.

    Args:
        config(dict):  such as
        {
            'LEARNING_RATE':
                {'function': 'Cosine',
                 'params': {'lr': 0.1}
                },
            'OPTIMIZER':
                {'function': 'Momentum',
                 'params':{'momentum': 0.9},
                 'regularizer':
                    {'function': 'L2', 'factor': 0.0001}
                }
        }

    Returns:
        an optimizer instance
    """
    # create learning_rate instance
    lr_config = config['LEARNING_RATE']
    lr_config['params'].update({
        'epochs': config['epochs'],
        'step_each_epoch':
        config['total_images'] // config['TRAIN']['batch_size'],
    })
    lr = LearningRateBuilder(**lr_config)()

    # create optimizer instance
    opt_config = config['OPTIMIZER']
    opt = OptimizerBuilder(**opt_config)
    return opt(lr, parameter_list)


def dist_optimizer(config, optimizer):
    """
    Create a distributed optimizer based on a normal optimizer

    Args:
        config(dict):
        optimizer(): a normal optimizer

    Returns:
        optimizer: a distributed optimizer
    """
    exec_strategy = fluid.ExecutionStrategy()
    exec_strategy.num_threads = 3
    exec_strategy.num_iteration_per_drop_scope = 10

    dist_strategy = DistributedStrategy()
    dist_strategy.nccl_comm_num = 1
    dist_strategy.fuse_all_reduce_ops = True
    dist_strategy.exec_strategy = exec_strategy
    optimizer = fleet.distributed_optimizer(optimizer, strategy=dist_strategy)

    return optimizer


def mixed_precision_optimizer(config, optimizer):
    use_fp16 = config.get('use_fp16', False)
    amp_scale_loss = config.get('amp_scale_loss', 1.0)
    use_dynamic_loss_scaling = config.get('use_dynamic_loss_scaling', False)
    if use_fp16:
        optimizer = fluid.contrib.mixed_precision.decorate(
            optimizer,
            init_loss_scaling=amp_scale_loss,
            use_dynamic_loss_scaling=use_dynamic_loss_scaling)

    return optimizer


def compute(config, out, label, mode='train'):
    """
    Build a program using a model and an optimizer
        1. create feeds
        2. create a dataloader
        3. create a model
        4. create fetchs
        5. create an optimizer

    Args:
        config(dict): config
        main_prog(): main program
        startup_prog(): startup program
        is_train(bool): train or valid

    Returns:
        dataloader(): a bridge between the model and the data
        fetchs(dict): dict of model outputs(included loss and measures)
    """
<<<<<<< HEAD
    fetchs = create_fetchs(
        out,
        label,
        config.ARCHITECTURE,
        config.topk,
        config.classes_num,
        epsilon=config.get('ls_epsilon'),
        use_mix=config.get('use_mix') and mode == 'train',
        use_distillation=config.get('use_distillation'))
=======
    with fluid.program_guard(main_prog, startup_prog):
        with fluid.unique_name.guard():
            use_mix = config.get('use_mix') and is_train
            use_distillation = config.get('use_distillation')
            feeds = create_feeds(config.image_shape, use_mix=use_mix)
            dataloader = create_dataloader(feeds.values())
            out = create_model(config.ARCHITECTURE, feeds['image'],
                               config.classes_num, is_train)
            fetchs = create_fetchs(
                out,
                feeds,
                config.ARCHITECTURE,
                config.topk,
                config.classes_num,
                epsilon=config.get('ls_epsilon'),
                use_mix=use_mix,
                use_distillation=use_distillation)
            if is_train:
                optimizer = create_optimizer(config)
                lr = optimizer._global_learning_rate()
                fetchs['lr'] = (lr, AverageMeter('lr', 'f', need_avg=False))

                optimizer = mixed_precision_optimizer(config, optimizer)
                optimizer = dist_optimizer(config, optimizer)
                optimizer.minimize(fetchs['loss'][0])
                if config.get('use_ema'):

                    global_steps = fluid.layers.learning_rate_scheduler._decay_step_counter(
                    )
                    ema = ExponentialMovingAverage(
                        config.get('ema_decay'), thres_steps=global_steps)
                    ema.update()
                    return dataloader, fetchs, ema

    return dataloader, fetchs


def compile(config, program, loss_name=None):
    """
    Compile the program
>>>>>>> 38ad51ca

    return fetchs


<<<<<<< HEAD
def run(dataloader, config, net, optimizer=None, epoch=0, mode='train'):
=======
total_step = 0


def run(dataloader,
        exe,
        program,
        fetchs,
        epoch=0,
        mode='train',
        vdl_writer=None):
>>>>>>> 38ad51ca
    """
    Feed data to the model and fetch the measures and loss

    Args:
        dataloader(fluid dataloader):
        exe():
        program():
        fetchs(dict): dict of measures and the loss
        epoch(int): epoch of training or validation
        model(str): log only

    Returns:
    """
    topk_name = 'top{}'.format(config.topk)
    metric_list = OrderedDict([
        ("loss", AverageMeter('loss', '7.4f')),
        ("top1", AverageMeter('top1', '.4f')),
        (topk_name, AverageMeter(topk_name, '.4f')),
        ("lr", AverageMeter('lr', 'f', need_avg=False)),
        ("batch_time", AverageMeter('elapse', '.3f')),
    ])

    tic = time.time()
    for idx, (img, label) in enumerate(dataloader()):
        label = to_variable(label.numpy().astype('int64').reshape(-1, 1))
        fetchs = compute(config, net(img), label, mode)
        if mode == 'train':
            avg_loss = net.scale_loss(fetchs['loss'])
            avg_loss.backward()
            net.apply_collective_grads()

            optimizer.minimize(avg_loss)
            net.clear_gradients()
            metric_list['lr'].update(
                    optimizer._global_learning_rate().numpy()[0], len(img))

        for name, fetch in fetchs.items():
            metric_list[name].update(fetch.numpy()[0], len(img))
        metric_list['batch_time'].update(time.time() - tic)
        tic = time.time()
<<<<<<< HEAD

        fetchs_str = ' '.join([str(m.value) for m in metric_list.values()])
=======
        for i, m in enumerate(metrics):
            metric_list[i].update(m[0], len(batch[0]))
        fetchs_str = ''.join([str(m.value) + ' '
                              for m in metric_list] + [batch_time.value]) + 's'
        if vdl_writer:
            global total_step
            logger.scaler('loss', metrics[0][0], total_step, vdl_writer)
            total_step += 1
>>>>>>> 38ad51ca
        if mode == 'eval':
            logger.info("{:s} step:{:<4d} {:s}s".format(mode, idx, fetchs_str))
        else:
            epoch_str = "epoch:{:<3d}".format(epoch)
            step_str = "{:s} step:{:<4d}".format(mode, idx)

            logger.info("{:s} {:s} {:s}s".format(
                logger.coloring(epoch_str, "HEADER")
                if idx == 0 else epoch_str,
                logger.coloring(step_str, "PURPLE"),
                logger.coloring(fetchs_str, 'OKGREEN')))

    end_str = ' '.join([str(m.mean) for m in metric_list.values()] + [metric_list['batch_time'].total])
    if mode == 'eval':
        logger.info("END {:s} {:s}s".format(mode, end_str))
    else:
        end_epoch_str = "END epoch:{:<3d}".format(epoch)

        logger.info("{:s} {:s} {:s}s".format(
            logger.coloring(end_epoch_str, "RED"),
            logger.coloring(mode, "PURPLE"),
            logger.coloring(end_str, "OKGREEN")))

    # return top1_acc in order to save the best model
    if mode == 'valid':
        return metric_list['top1'].avg<|MERGE_RESOLUTION|>--- conflicted
+++ resolved
@@ -37,8 +37,6 @@
 from paddle.fluid.incubate.fleet.collective import fleet
 from paddle.fluid.incubate.fleet.collective import DistributedStrategy
 
-from ema import ExponentialMovingAverage
-
 
 def create_dataloader():
     """
@@ -60,11 +58,7 @@
     return dataloader
 
 
-<<<<<<< HEAD
 def create_model(architecture, classes_num):
-=======
-def create_model(architecture, image, classes_num, is_train):
->>>>>>> 38ad51ca
     """
     Create a model
 
@@ -79,15 +73,7 @@
     """
     name = architecture["name"]
     params = architecture.get("params", {})
-<<<<<<< HEAD
     return architectures.__dict__[name](class_dim=classes_num, **params)
-=======
-    if "is_test" in params:
-        params['is_test'] = not is_train
-    model = architectures.__dict__[name](**params)
-    out = model.net(input=image, class_dim=classes_num)
-    return out
->>>>>>> 38ad51ca
 
 
 def create_loss(out,
@@ -311,7 +297,6 @@
         dataloader(): a bridge between the model and the data
         fetchs(dict): dict of model outputs(included loss and measures)
     """
-<<<<<<< HEAD
     fetchs = create_fetchs(
         out,
         label,
@@ -321,66 +306,11 @@
         epsilon=config.get('ls_epsilon'),
         use_mix=config.get('use_mix') and mode == 'train',
         use_distillation=config.get('use_distillation'))
-=======
-    with fluid.program_guard(main_prog, startup_prog):
-        with fluid.unique_name.guard():
-            use_mix = config.get('use_mix') and is_train
-            use_distillation = config.get('use_distillation')
-            feeds = create_feeds(config.image_shape, use_mix=use_mix)
-            dataloader = create_dataloader(feeds.values())
-            out = create_model(config.ARCHITECTURE, feeds['image'],
-                               config.classes_num, is_train)
-            fetchs = create_fetchs(
-                out,
-                feeds,
-                config.ARCHITECTURE,
-                config.topk,
-                config.classes_num,
-                epsilon=config.get('ls_epsilon'),
-                use_mix=use_mix,
-                use_distillation=use_distillation)
-            if is_train:
-                optimizer = create_optimizer(config)
-                lr = optimizer._global_learning_rate()
-                fetchs['lr'] = (lr, AverageMeter('lr', 'f', need_avg=False))
-
-                optimizer = mixed_precision_optimizer(config, optimizer)
-                optimizer = dist_optimizer(config, optimizer)
-                optimizer.minimize(fetchs['loss'][0])
-                if config.get('use_ema'):
-
-                    global_steps = fluid.layers.learning_rate_scheduler._decay_step_counter(
-                    )
-                    ema = ExponentialMovingAverage(
-                        config.get('ema_decay'), thres_steps=global_steps)
-                    ema.update()
-                    return dataloader, fetchs, ema
-
-    return dataloader, fetchs
-
-
-def compile(config, program, loss_name=None):
-    """
-    Compile the program
->>>>>>> 38ad51ca
 
     return fetchs
 
 
-<<<<<<< HEAD
 def run(dataloader, config, net, optimizer=None, epoch=0, mode='train'):
-=======
-total_step = 0
-
-
-def run(dataloader,
-        exe,
-        program,
-        fetchs,
-        epoch=0,
-        mode='train',
-        vdl_writer=None):
->>>>>>> 38ad51ca
     """
     Feed data to the model and fetch the measures and loss
 
@@ -421,19 +351,8 @@
             metric_list[name].update(fetch.numpy()[0], len(img))
         metric_list['batch_time'].update(time.time() - tic)
         tic = time.time()
-<<<<<<< HEAD
 
         fetchs_str = ' '.join([str(m.value) for m in metric_list.values()])
-=======
-        for i, m in enumerate(metrics):
-            metric_list[i].update(m[0], len(batch[0]))
-        fetchs_str = ''.join([str(m.value) + ' '
-                              for m in metric_list] + [batch_time.value]) + 's'
-        if vdl_writer:
-            global total_step
-            logger.scaler('loss', metrics[0][0], total_step, vdl_writer)
-            total_step += 1
->>>>>>> 38ad51ca
         if mode == 'eval':
             logger.info("{:s} step:{:<4d} {:s}s".format(mode, idx, fetchs_str))
         else:
